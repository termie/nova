--- conflicted
+++ resolved
@@ -85,13 +85,13 @@
     DISK = 2
     DISK_RAW = 3
     DISK_VHD = 4
-    
+
     KERNEL_STR = "kernel"
     RAMDISK_STR = "ramdisk"
     DISK_STR = "os"
     DISK_RAW_STR = "os_raw"
     DISK_VHD_STR = "vhd"
-    
+
     @classmethod
     def pretty_format(cls, image_type):
         if image_type == ImageType.KERNEL:
@@ -117,7 +117,7 @@
             return ImageType.DISK_RAW
         elif image_type == ImageType.DISK_VHD_STR:
             return ImageType.VHD
-        
+
 
 class VMHelper(HelperBase):
     """
@@ -517,7 +517,7 @@
             # Make room for MBR.
             vdi_size += MBR_SIZE_BYTES
             #vdi_type = 'os'
-        elif image_type == ImageType.KERNEL_RAMDISK and \
+        elif image_type in (ImageType.KERNEL, ImageType.RAMDISK) and \
              vdi_size > FLAGS.max_kernel_ramdisk_size:
             max_size = FLAGS.max_kernel_ramdisk_size
             raise exception.Error(
@@ -535,7 +535,7 @@
                                    lambda dev:
                                    _stream_disk(dev, image_type,
                                                 virtual_size, image_file))
-            if image_type == ImageType.KERNEL_RAMDISK:
+            if image_type in (ImageType.KERNEL, ImageType.RAMDISK):
                 #we need to invoke a plugin for copying VDI's
                 #content into proper path
                 LOG.debug(_("Copying VDI %s to /boot/guest on dom0"), vdi_ref)
@@ -560,9 +560,10 @@
             # Looking for XenAPI and OS failures
             LOG.exception(_("instance %s: Failed to fetch glance image"),
                           instance_id, exc_info=sys.exc_info())
-            e.args = e.args + ([dict(vdi_type=ImageType.pretty_format(image_type),
+            e.args = e.args + ([dict(vdi_type=ImageType.
+                                              pretty_format(image_type),
                                     vdi_uuid=vdi_uuid,
-                                    file=filename)],)            
+                                    file=filename)],)        
             raise e
 
     @classmethod
@@ -590,26 +591,15 @@
                         "%(image_ref)s, instance %(instance_id)s") % locals())
 
         def determine_from_glance():
-<<<<<<< HEAD
-            glance_disk_format2nova_type = {'ami': ImageType.DISK,
-                                            'raw': ImageType.DISK_RAW,
-                                            'vhd': ImageType.DISK_VHD,
-                                            'aki': ImageType.KERNEL,
-                                            'ari': ImageType.RAMDISK}
-
-            client = glance.client.Client(FLAGS.glance_host, FLAGS.glance_port)
-            meta = client.get_image_meta(instance.image_id)
-=======
             glance_disk_format2nova_type = {
                 'ami': ImageType.DISK,
-                'aki': ImageType.KERNEL_RAMDISK,
-                'ari': ImageType.KERNEL_RAMDISK,
+                'aki': ImageType.KERNEL,
+                'ari': ImageType.RAMDISK,
                 'raw': ImageType.DISK_RAW,
                 'vhd': ImageType.DISK_VHD}
             image_ref = instance.image_ref
             glance_client, image_id = nova.image.get_glance_client(image_ref)
             meta = glance_client.get_image_meta(image_id)
->>>>>>> 91e34d37
             disk_format = meta['disk_format']
             try:
                 return glance_disk_format2nova_type[disk_format]
@@ -637,7 +627,7 @@
                             image_type):
         """Fetch image from glance based on image type.
 
-        Returns: A single filename if image_type is KERNEL_RAMDISK
+        Returns: A single filename if image_type is KERNEL or RAMDISK
                  A list of dictionaries that describe VDIs, otherwise
         """
         if image_type == ImageType.DISK_VHD:
@@ -652,7 +642,7 @@
                                  secret, image_type):
         """Fetch an image from objectstore.
 
-        Returns: A single filename if image_type is KERNEL_RAMDISK
+        Returns: A single filename if image_type is KERNEL or RAMDISK
                  A list of dictionaries that describe VDIs, otherwise
         """
         url = "http://%s:%s/_images/%s/image" % (FLAGS.s3_host, FLAGS.s3_port,
@@ -674,7 +664,7 @@
                 args['raw'] = 'true'
         task = session.async_call_plugin('objectstore', fn, args)
         uuid_or_fn = session.wait_for_task(task, instance_id)
-        if image_type != ImageType.KERNEL_RAMDISK:
+        if not image_type in (ImageType.KERNEL, ImageType.RAMDISK):
             return [dict(vdi_type='os', vdi_uuid=uuid_or_fn)]
         return uuid_or_fn
 
