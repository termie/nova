--- conflicted
+++ resolved
@@ -320,9 +320,6 @@
         return template_vm_ref, template_vdi_uuids
 
     @classmethod
-<<<<<<< HEAD
-    def upload_image(cls, session, instance, vdi_uuids, image_id):
-=======
     def get_sr(cls, session, sr_label='slices'):
         """Finds the SR named by the given name label and returns
         the UUID"""
@@ -341,8 +338,7 @@
         return os.path.join(FLAGS.xenapi_sr_base_path, sr_uuid)
 
     @classmethod
-    def upload_image(cls, session, instance_id, vdi_uuids, image_id):
->>>>>>> a02c0db7
+    def upload_image(cls, session, instance, vdi_uuids, image_id):
         """ Requests that the Glance plugin bundle the specified VDIs and
         push them into Glance using the specified human-friendly name.
         """
@@ -357,12 +353,8 @@
                   'image_id': image_id,
                   'glance_host': FLAGS.glance_host,
                   'glance_port': FLAGS.glance_port,
-<<<<<<< HEAD
-                  'sr_path': get_sr_path(session),
+                  'sr_path': cls.get_sr_path(session),
                   'os_type': os_type}
-=======
-                  'sr_path': cls.get_sr_path(session)}
->>>>>>> a02c0db7
 
         kwargs = {'params': pickle.dumps(params)}
         task = session.async_call_plugin('glance', 'upload_vhd', kwargs)
