--- conflicted
+++ resolved
@@ -104,14 +104,8 @@
     def show(self, req, id):
         """ Returns server details by server id """
         try:
-<<<<<<< HEAD
             instance = self.compute_api.get(req.environ['nova.context'], id)
-            return _entity_detail(instance)
-=======
-            instance = self.compute_api.get_instance(
-                req.environ['nova.context'], int(id))
             return _translate_detail_keys(instance)
->>>>>>> 1ee171f3
         except exception.NotFound:
             return faults.Fault(exc.HTTPNotFound())
 
@@ -154,15 +148,8 @@
             update_dict['display_name'] = inst_dict['server']['name']
 
         try:
-<<<<<<< HEAD
             self.compute_api.update(req.environ['nova.context'], id,
                                     **update_dict)
-=======
-            ctxt = req.environ['nova.context']
-            self.compute_api.update_instance(ctxt,
-                                             id,
-                                             **update_dict)
->>>>>>> 1ee171f3
         except exception.NotFound:
             return faults.Fault(exc.HTTPNotFound())
         return exc.HTTPNoContent()
