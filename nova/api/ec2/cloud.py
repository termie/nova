--- conflicted
+++ resolved
@@ -692,18 +692,12 @@
             logging.warn(_("Quota exceeeded for %s, tried to allocate "
                            "address"),
                          context.project_id)
-<<<<<<< HEAD
-            raise quota.QuotaError("Address quota exceeded. You cannot "
-                                   "allocate any more addresses")
+            raise quota.QuotaError(_("Address quota exceeded. You cannot "
+                                   "allocate any more addresses"))
         # NOTE(vish): We don't know which network host should get the ip
         #             when we allocate, so just send it to any one.  This
         #             will probably need to move into a network supervisor
         #             at some point.
-=======
-            raise quota.QuotaError(_("Address quota exceeded. You cannot "
-                                   "allocate any more addresses"))
-        network_topic = self._get_network_topic(context)
->>>>>>> ff1575e7
         public_ip = rpc.call(context,
                              FLAGS.network_topic,
                              {"method": "allocate_floating_ip",
