--- conflicted
+++ resolved
@@ -663,7 +663,6 @@
         return get_from_path(results, remainder)
 
 
-<<<<<<< HEAD
 def flatten_dict(dict_, flattened=None):
     """Recursively flatten a nested dictionary"""
     flattened = flattened or {}
@@ -704,12 +703,12 @@
     """Return a dict that only contains a subset of keys"""
     subset = partition_dict(dict_, keys)[0]
     return subset
-=======
+
+
 def check_isinstance(obj, cls):
     """Checks that obj is of type cls, and lets PyLint infer types"""
     if isinstance(obj, cls):
         return obj
     raise Exception(_("Expected object of type: %s") % (str(cls)))
     # TODO(justinsb): Can we make this better??
-    return cls()  # Ugly PyLint hack
->>>>>>> ab997441
+    return cls()  # Ugly PyLint hack