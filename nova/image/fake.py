# vim: tabstop=4 shiftwidth=4 softtabstop=4

# Copyright 2011 Justin Santa Barbara
# All Rights Reserved.
#
#    Licensed under the Apache License, Version 2.0 (the "License"); you may
#    not use this file except in compliance with the License. You may obtain
#    a copy of the License at
#
#         http://www.apache.org/licenses/LICENSE-2.0
#
#    Unless required by applicable law or agreed to in writing, software
#    distributed under the License is distributed on an "AS IS" BASIS, WITHOUT
#    WARRANTIES OR CONDITIONS OF ANY KIND, either express or implied. See the
#    License for the specific language governing permissions and limitations
#    under the License.

"""Implementation of an fake image service"""

import copy
import datetime
import random

from nova import exception
from nova import flags
from nova import log as logging
from nova.image import service


LOG = logging.getLogger('nova.image.fake')


FLAGS = flags.FLAGS


class _FakeImageService(service.BaseImageService):
    """Mock (fake) image service for unit testing."""

    def __init__(self):
        self.images = {}
        # NOTE(justinsb): The OpenStack API can't upload an image?
        # So, make sure we've got one..
        timestamp = datetime.datetime(2011, 01, 01, 01, 02, 03)
        image1 = {'id': '123456',
                 'name': 'fakeimage123456',
                 'created_at': timestamp,
                 'updated_at': timestamp,
                 'status': 'active',
                 'container_format': 'ami',
                 'disk_format': 'raw',
                 'properties': {'kernel_id': FLAGS.null_kernel,
<<<<<<< HEAD
                                'ramdisk_id': FLAGS.null_kernel}}

        image2 = {'id': 'fake',
                 'name': 'fakeimage123456',
                 'created_at': timestamp,
                 'updated_at': timestamp,
                 'status': 'active',
                 'container_format': 'ami',
                 'disk_format': 'raw',
                 'properties': {'kernel_id': FLAGS.null_kernel,
                                'ramdisk_id': FLAGS.null_kernel}}

        image3 = {'id': '2',
                 'name': 'fakeimage123456',
                 'created_at': timestamp,
                 'updated_at': timestamp,
                 'status': 'active',
                 'container_format': 'ami',
                 'disk_format': 'raw',
                 'properties': {'kernel_id': FLAGS.null_kernel,
                                'ramdisk_id': FLAGS.null_kernel}}

        image4 = {'id': '1',
                 'name': 'fakeimage123456',
                 'created_at': timestamp,
                 'updated_at': timestamp,
                 'status': 'active',
                 'container_format': 'ami',
                 'disk_format': 'raw',
                 'properties': {'kernel_id': FLAGS.null_kernel,
                                'ramdisk_id': FLAGS.null_kernel}}

        image5 = {'id': '3',
                 'name': 'fakeimage123456',
                 'created_at': timestamp,
                 'updated_at': timestamp,
                 'status': 'active',
                 'container_format': 'ami',
                 'disk_format': 'raw',
                 'properties': {'kernel_id': FLAGS.null_kernel,
                                'ramdisk_id': FLAGS.null_kernel}}

        self.create(None, image1)
        self.create(None, image2)
        self.create(None, image3)
        self.create(None, image4)
        self.create(None, image5)
        super(FakeImageService, self).__init__()
=======
                                'ramdisk_id': FLAGS.null_kernel,
                                'architecture': 'x86_64'}}
        self.create(None, image)
        super(_FakeImageService, self).__init__()
>>>>>>> f3e3b4b0

    def index(self, context, filters=None):
        """Returns list of images."""
        return copy.deepcopy(self.images.values())

    def detail(self, context, filters=None):
        """Return list of detailed image information."""
        return copy.deepcopy(self.images.values())

    def show(self, context, image_id):
        """Get data about specified image.

        Returns a dict containing image data for the given opaque image id.

        """
        image = self.images.get(str(image_id))
        if image:
            return copy.deepcopy(image)
        LOG.warn('Unable to find image id %s.  Have images: %s',
                 image_id, self.images)
        raise exception.ImageNotFound(image_id=image_id)

    def create(self, context, metadata, data=None):
        """Store the image data and return the new image id.

        :raises: Duplicate if the image already exist.

        """
<<<<<<< HEAD
        image_id = str(data['id'])
=======
        try:
            image_id = int(metadata['id'])
        except KeyError:
            image_id = random.randint(0, 2 ** 31 - 1)

>>>>>>> f3e3b4b0
        if self.images.get(image_id):
            raise exception.Duplicate()

        metadata['id'] = image_id
        self.images[image_id] = copy.deepcopy(metadata)
        return self.images[image_id]

    def update(self, context, image_id, metadata, data=None):
        """Replace the contents of the given image with the new data.

        :raises: ImageNotFound if the image does not exist.

        """
        image_id = int(image_id)
        if not self.images.get(image_id):
            raise exception.ImageNotFound(image_id=image_id)
        self.images[image_id] = copy.deepcopy(metadata)

    def delete(self, context, image_id):
        """Delete the given image.

        :raises: ImageNotFound if the image does not exist.

        """
        image_id = int(image_id)
        removed = self.images.pop(image_id, None)
        if not removed:
            raise exception.ImageNotFound(image_id=image_id)

    def delete_all(self):
        """Clears out all images."""
        self.images.clear()

_fakeImageService = _FakeImageService()


def FakeImageService():
    return _fakeImageService<|MERGE_RESOLUTION|>--- conflicted
+++ resolved
@@ -49,8 +49,8 @@
                  'container_format': 'ami',
                  'disk_format': 'raw',
                  'properties': {'kernel_id': FLAGS.null_kernel,
-<<<<<<< HEAD
-                                'ramdisk_id': FLAGS.null_kernel}}
+                                'ramdisk_id': FLAGS.null_kernel,
+                                'architecture': 'x86_64'}}
 
         image2 = {'id': 'fake',
                  'name': 'fakeimage123456',
@@ -97,13 +97,7 @@
         self.create(None, image3)
         self.create(None, image4)
         self.create(None, image5)
-        super(FakeImageService, self).__init__()
-=======
-                                'ramdisk_id': FLAGS.null_kernel,
-                                'architecture': 'x86_64'}}
-        self.create(None, image)
         super(_FakeImageService, self).__init__()
->>>>>>> f3e3b4b0
 
     def index(self, context, filters=None):
         """Returns list of images."""
@@ -132,15 +126,12 @@
         :raises: Duplicate if the image already exist.
 
         """
-<<<<<<< HEAD
-        image_id = str(data['id'])
-=======
         try:
-            image_id = int(metadata['id'])
+            image_id = metadata['id']
         except KeyError:
             image_id = random.randint(0, 2 ** 31 - 1)
+        image_id = str(image_id)
 
->>>>>>> f3e3b4b0
         if self.images.get(image_id):
             raise exception.Duplicate()
 
@@ -154,7 +145,6 @@
         :raises: ImageNotFound if the image does not exist.
 
         """
-        image_id = int(image_id)
         if not self.images.get(image_id):
             raise exception.ImageNotFound(image_id=image_id)
         self.images[image_id] = copy.deepcopy(metadata)
@@ -165,7 +155,6 @@
         :raises: ImageNotFound if the image does not exist.
 
         """
-        image_id = int(image_id)
         removed = self.images.pop(image_id, None)
         if not removed:
             raise exception.ImageNotFound(image_id=image_id)
