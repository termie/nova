--- conflicted
+++ resolved
@@ -311,12 +311,6 @@
 
         imageRef = 'http://localhost/v1.1/images/2'
         flavorRef = 'http://localhost/v1.1/flavors/3'
-<<<<<<< HEAD
-        body = dict(server=dict(
-            name='server_test', imageRef=imageRef, flavorRef=flavorRef,
-            metadata={'hello': 'world', 'open': 'stack'},
-            personality={}))
-=======
         body = {
             'server': {
                 'name': 'server_test',
@@ -330,7 +324,6 @@
             },
         }
 
->>>>>>> c53e5657
         req = webob.Request.blank('/v1.1/servers')
         req.method = 'POST'
         req.body = json.dumps(body)
